#ifndef FINN_UTILS_H
#define FINN_UTILS_H

#include <algorithm>
#include <cmath>
#include <cstdint>
#include <limits>
#include <numeric>
#include <random>

#include "Logger.h"
#include "Types.h"

namespace FinnUtils {

    /**
     * @brief Helper class to fill a vector with random values. Useful for testing the throughput?
     *
     */
    class BufferFiller {
         private:
        std::random_device rd;
        std::mt19937 engine{rd()};
        std::uniform_int_distribution<uint8_t> sampler;

         public:
        BufferFiller(uint8_t min, uint8_t max) : sampler(std::uniform_int_distribution<uint8_t>(min, max)) {}

        void fillRandom(std::vector<uint8_t>& vec) {
            std::transform(vec.begin(), vec.end(), vec.begin(), [this]([[maybe_unused]] uint8_t x) { return sampler(engine); });
        }
    };

    /**
     * @brief Return the ceil of a float as in integer type
     *
     * @param num
     * @return constexpr int32_t
     */
    constexpr int32_t ceil(float num) { return (static_cast<float>(static_cast<int32_t>(num)) == num) ? static_cast<int32_t>(num) : static_cast<int32_t>(num) + ((num > 0) ? 1 : 0); }

    /**
     * @brief Return the innermost dimension of a shape. For example for (1,30,10) this would return 10
     *
     * @param shape
     * @return unsigned int
     */
    inline unsigned int innermostDimension(const shape_t& shape) { return shape.back(); }

    /**
     * @brief The XRT buffers have to be of a certain size and alignment. The size needs to be a power of 2, depending on the platform >=4096 and page-aligned. This returns the correct size
     *
     * @param requiredBytes The number of bytes that are needed. The return value will be greater or equal than this
     * @return unsigned int
     */
    inline size_t getActualBufferSize(size_t requiredBytes) { return static_cast<size_t>(std::max(4096.0, pow(2, log2(static_cast<double>(requiredBytes))))); }

    /**
     * @brief Get the number of elements required to represent S elements of FINN datatype F in C++ datatypes DT in the datatype T.
     * Example:
     * F = DatatypeUint<14>
     * T = uint8_t
     * DT = uint16_t
     * S = 10
     *
     * This would require 2 T per one F.
     *
     * @tparam T
     * @tparam F
     * @tparam DT
     * @tparam S
     * @return constexpr size_t
     */
    template<typename T, typename F, typename DT, size_t S>
    constexpr size_t getPackedElementSize() {
        return S * static_cast<size_t>(ceil(F().bitwidth() / (sizeof(T) * 8.0F)));
    }

    /**
     * @brief Returns the number of sizeof(T) iterations needed to scan all the data of the F value. This value may differ if sizeof(DT) is much larger than sizeof(F).
     * For example if the Finn datatype is DatatypeUint<4> but DT is a 256 bit uint, one would only need to scan one 8-bit sector of the 256 bit variable to get the necessary data
     *
     * @tparam T
     * @tparam F
     * @tparam DT
     * @return constexpr size_t
     */
    template<typename T, typename F, typename DT>
    constexpr size_t iterationsNeededPerDT() {
        return std::min(ceil(F().bitwidth() / sizeof(T) * 8.0F), ceil(static_cast<float>(sizeof(DT)) / static_cast<float>(sizeof(T))));  // Can leave out * 8 on both sides of division
    }

    /**
     * @brief Put some newlines into the log script for clearer reading
     *
     * @param logger
     */
    inline void logSpacer(logger_type& logger) { FINN_LOG(logger, loglevel::info) << "\n\n\n\n"; }

    /**
     * @brief Log out the given number of results in a vector. If entriesToRead is larger than the vector size, the whole vector gets printed
     *
     * @param logger
     * @param results
     * @param entriesToRead
     * @param prefix
     */
    template<typename T>
    inline void logResults(logger_type& logger, const std::vector<T>& results, unsigned int entriesToRead, const std::string& prefix = "") {
        FINN_LOG(logger, loglevel::info) << prefix << "Values: ";
<<<<<<< HEAD
        std::string s = "";
    for (unsigned int i = 0; i < std::min(entriesToRead, static_cast<unsigned int>(results.size())); i++) {
            s += std::to_string(results[i]) + " ";
=======
        std::string str;
        for (unsigned int i = 0; i < std::max(entriesToRead, static_cast<unsigned int>(results.size())); ++i) {
            str += std::to_string(results[i]) + " ";
>>>>>>> 492d68db
        }
        FINN_LOG(logger, loglevel::info) << str;
    }

    /**
     * @brief First log the message as an error into the logger, then throw the passed error!
     *
     * @tparam E
     * @param msg
     */
    template<typename E>
    [[noreturn]] void logAndError(const std::string& msg) {
        FINN_LOG(Logger::getLogger(), loglevel::error) << msg;
        throw E(msg);
    }

    inline size_t shapeToElements(const shape_t& pShape) { return static_cast<size_t>(std::accumulate(pShape.begin(), pShape.end(), 1, std::multiplies<>())); }

    template<typename T, size_t S>
    constexpr size_t shapeToElementsConstexpr(std::array<T, S> pShape) {
        return static_cast<size_t>(std::accumulate(pShape.begin(), pShape.end(), 1, std::multiplies<>()));
    }

    /**
     * @brief Return a string representation of shape vector
     *
     * @param pShape
     * @return std::string
     */
    inline std::string shapeToString(const shape_t& pShape) {
        std::string str = "(";
        unsigned int index = 0;
        for (auto elem : pShape) {
            str.append(std::to_string(elem));
            if (index < pShape.size() - 1) {
                str.append(", ");
            }
            index++;
        }
        str.append(")");
        return str;
    }

    /**
     * @brief Implement std::unreachable
     *
     */
    [[noreturn]] inline void unreachable() {
        // Uses compiler specific extensions if possible.
        // Even if no extension is used, undefined behavior is still raised by
        // an empty function body and the noreturn attribute.
#ifdef __GNUC__  // GCC, Clang, ICC
        __builtin_unreachable();
#else
    #ifdef _MSC_VER  // MSVC
        __assume(false);
    #endif
#endif
    }

}  // namespace FinnUtils

#endif<|MERGE_RESOLUTION|>--- conflicted
+++ resolved
@@ -108,15 +108,9 @@
     template<typename T>
     inline void logResults(logger_type& logger, const std::vector<T>& results, unsigned int entriesToRead, const std::string& prefix = "") {
         FINN_LOG(logger, loglevel::info) << prefix << "Values: ";
-<<<<<<< HEAD
-        std::string s = "";
+        std::string str;
     for (unsigned int i = 0; i < std::min(entriesToRead, static_cast<unsigned int>(results.size())); i++) {
-            s += std::to_string(results[i]) + " ";
-=======
-        std::string str;
-        for (unsigned int i = 0; i < std::max(entriesToRead, static_cast<unsigned int>(results.size())); ++i) {
             str += std::to_string(results[i]) + " ";
->>>>>>> 492d68db
         }
         FINN_LOG(logger, loglevel::info) << str;
     }
