--- conflicted
+++ resolved
@@ -46,13 +46,9 @@
     std::uniform_int_distribution<uint8_t> sampler(0, 0xFF);
 
     // Set parameters
-<<<<<<< HEAD
-    const std::string FILENAME = "bitfile/finn-accel.xclbin";
-    const unsigned int RUNS = 20;
-=======
     const std::string filename = "bitfile/finn-accel.xclbin";
+    const unsigned int runs = 20;
 
->>>>>>> a5f0074e
 
     // Load the device
     auto device = xrt::device(0);
@@ -81,12 +77,7 @@
     auto kern = xrt::kernel(device, uuid, "StreamingDataflowPartition_0:{idma0}", xrt::kernel::cu_access_mode::shared);
     FINN_LOG(logger, loglevel::info) << "Device successfully programmed! UUID: " << uuid;
 
-<<<<<<< HEAD
     // Shape data
-=======
-
-    // Execution
->>>>>>> a5f0074e
     shape_t myShape = std::vector<unsigned int>{1, 300};
     shape_t myShapeFolded = std::vector<unsigned int>{1, 10, 30};
     shape_t myShapePacked = std::vector<unsigned int>{1, 10, 8};
@@ -99,20 +90,15 @@
     auto mydb = Finn::DeviceInputBuffer<uint8_t, DatatypeInt<2>>("My Buffer", device, kern, myShape, myShapeFolded, myShapePacked, 100);
     std::cout << mydb.isBufferFull() << std::endl;
 
-<<<<<<< HEAD
-    auto myodb = Finn::DeviceOutputBuffer<uint8_t, DatatypeBinary>("Output Buffer", device, kern, oMyShape, oMyShapeFolded, oMyShapePacked, RUNS);
+    auto myodb = Finn::DeviceOutputBuffer<uint8_t, DatatypeBinary>("Output Buffer", device, kern, oMyShape, oMyShapeFolded, oMyShapePacked, runs);
     
     auto data =  std::vector<uint8_t>(mydb.size(SIZE_SPECIFIER::ELEMENTS_PER_PART));
-=======
-    auto data = std::vector<uint8_t>(mydb.size(SIZE_SPECIFIER::ELEMENTS_PER_PART));
-    std::fill(data.begin(), data.end(), 12);
->>>>>>> a5f0074e
 
     // Multithreaded writing to the ring buffer and executing
     // TODO: Multithread into store - execute? Instead of threading _together_ store-execute, which dont necessarily regard the same data then?
     // Visualize it
     std::vector<std::thread> writeThreads;
-    for (size_t i = 0; i < RUNS; i++) { 
+    for (size_t i = 0; i < runs; i++) { 
         writeThreads.push_back(
             std::thread([&sampler, &engine, &data, &mydb](){
                 std::transform(data.begin(), data.end(), data.begin(), [&sampler, &engine](uint8_t x){ return sampler(engine); });
@@ -130,60 +116,16 @@
     }
 
     // Read results out
-    myodb.read(RUNS);
+    myodb.read(runs);
     myodb.archiveValidBufferParts();
     auto res = myodb.retrieveArchive();
     FINN_LOG(logger, loglevel::info) << "Reading output!";
-<<<<<<< HEAD
     
     for (size_t i = 0; i < RUNS; i++) {
         FINN_LOG(logger, loglevel::info) << "Reading output of run " << i;
         for (auto& resvalue : res[i]) {
             FINN_LOG(logger, loglevel::info) << static_cast<int>(resvalue);
         }
-=======
-    for (auto& resv : res[0]) {
-        FINN_LOG(logger, loglevel::info) << resv;
-    }
-
-    // auto mydb = Finn::DeviceInputBuffer<uint8_t, DatatypeInt<2>>();
-
-
-    // Example usage 1
-    /*
-    dbuffer[1] = myData;
-    print(dbuffer[1])
-    dbuffer.loadToMemory(1);
-    dbuffer.syncToDevice(1)
-    dbuffer.startRun(1, times=10)
-    results = dbuffer.awaitRun()
-    */
-
-    // Example usage 2
-    /*
-    int index = 0;
-    while (!dbuffer.isFull()) {
-        dbuffer << myData[index];
-        index++;
-    }
-    for (;;) {
-        dbuffer.loadToMemory();
-        dbuffer.syncToDevice();
-        dbuffer.startRun();
-        results += dbuffer.awaitRun();
-        myData[index] >> dbuffer;
-        index++;
-    }
-    */
-
-
-    // Example usage 3
-    // The buffer automatically executes data when the ring buffer is full, to use the first batch and then instatnly replace the last one with the new data
-    /*
-    dbuffer.setAutoExecute(true);
-    for (auto dat : myData) {
-        myData >> dbuffer;
->>>>>>> a5f0074e
     }
     return 0;
 }