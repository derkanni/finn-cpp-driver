--- conflicted
+++ resolved
@@ -45,13 +45,7 @@
     auto myDevice = xrt::device();
     shape_t myShape = std::vector<unsigned int>{1, 2, 3};
     DatatypeInt<2> myDatatype = DatatypeInt<2>();
-<<<<<<< HEAD
-    
-    //Finn::DeviceBuffer<uint8_t, DatatypeInt<2>> dbuffer = Finn::DeviceBuffer<uint8_t, DatatypeInt<2>>("MyDeviceBuffer", myDevice, myShape, 100, IO::INPUT);
-    //Finn::DeviceInputBuffer<uint8_t, DatatypeInt<2>> mydb = Finn::DeviceInputBuffer<uint8_t, DatatypeInt<2>>("My Device Buffer", myDevice, xrt::kernel(), myShape, 100);
-=======
     // Finn::DeviceBuffer<uint8_t, DatatypeInt<2>> dbuffer = Finn::DeviceBuffer<uint8_t, DatatypeInt<2>>("MyDeviceBuffer", myDevice, myShape, 100, IO::INPUT);
->>>>>>> 1aed652e
 
     // Example usage 1
     /*
