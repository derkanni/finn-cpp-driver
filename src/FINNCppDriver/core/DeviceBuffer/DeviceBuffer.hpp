/**
 * @file DeviceBuffer.hpp
 * @author Bjarne Wintermann (bjarne.wintermann@uni-paderborn.de), Linus Jungemann (linus.jungemann@uni-paderborn.de) and others
 * @brief Implements a wrapper to get data easier to and from the FPGAs
 * @version 2.0
 * @date 2023-12-20
 *
 * @copyright Copyright (c) 2023
 * @license All rights reserved. This program and the accompanying materials are made available under the terms of the MIT license.
 *
 */

#ifndef DEVICEBUFFER
#define DEVICEBUFFER

#include <FINNCppDriver/utils/Logger.h>
#include <FINNCppDriver/utils/Types.h>

#include <FINNCppDriver/utils/RingBuffer.hpp>
#include <boost/type_index.hpp>
#include <future>
#include <span>
#include <thread>
#include <chrono>

#include "experimental/xrt_ip.h"
#include "xrt.h"
#include "xrt/xrt_bo.h"
#include "xrt/xrt_kernel.h"

constexpr uint32_t IP_START = 0x1;
constexpr uint32_t IP_IDLE = 0x4;
constexpr uint32_t CSR_OFFSET = 0x0;

// Forward declares
enum ert_cmd_state;

namespace Finn {
    /**
     * @brief Parent class for DeviceBuffer objects.
     *
     * @tparam T Datatype in which the data is stored (e.g. uint8_t)
     */
    template<typename T>
    class DeviceBuffer {
    protected:
        /**
         * @brief Name of the buufer
         *
         */
        std::string name;
        /**
         * @brief Packed shape (Type T): (1,2,3)
         *
         */
        shapePacked_t shapePacked;
        /**
         * @brief Numbers of type T: When F has bitwidth 2, and T has bitwidth 8, the folded shape would be (1,2,10) and the packed (1,2,3) and thus 6
         *
         */
        size_t mapSize;
        /**
         * @brief XRT buffer object; This is used to interact with FPGA memory
         *
         */
        xrt::bo internalBo;
        /**
         * @brief XRT IP core associated with this Buffer
         *
         */
        xrt::ip assocIPCore;
        /**
         * @brief Mapped buffer; Part of the XRT buffer object
         *
         */
        T* map;
        /**
         * @brief 64 bit adress of the buffer located on the FPGA card
         *
         */
        const long long bufAdr;
        /**
         * @brief Logger
         *
         */
        logger_type& logger;

<<<<<<< HEAD
        void busyWait() {
            // Wait until the IP is DONE
            uint32_t axi_ctrl = 0;
            while ((axi_ctrl & IP_IDLE) != IP_IDLE) {
                axi_ctrl = assocIPCore.read_register(CSR_OFFSET);
            }
        }

         private:
        unsigned int getGroupId(const xrt::device& device, const xrt::uuid& uuid, const std::string& computeUnit) { return xrt::kernel(device, uuid, computeUnit).group_id(0); }
=======
    private:
        unsigned int getGroupId(const xrt::device& device, const xrt::uuid& uuid, const std::string& computeUnit) {
            return xrt::kernel(device, uuid, computeUnit).group_id(0);

        }
>>>>>>> b8b1d5b3

        /**
         * @brief Used for deciding if execute needs to write data registers or not
         *
         */
        uint32_t oldRepetitions = 0;

    public:
        /**
         * @brief Construct a new Device Buffer object
         *
         * @param pCUName Name of compute unit
         * @param device XRT device
         * @param pAssociatedKernel XRT kernel
         * @param pShapePacked packed shape of input
         */
        DeviceBuffer(const std::string& pCUName, xrt::device& device, xrt::uuid& pDevUUID, const shapePacked_t& pShapePacked, unsigned int batchSize = 1)
            : name(pCUName),
            shapePacked(pShapePacked),
            mapSize(FinnUtils::getActualBufferSize(FinnUtils::shapeToElements(pShapePacked)* batchSize)),
            internalBo(xrt::bo(device, mapSize * sizeof(T), getGroupId(device, pDevUUID, pCUName))),
            map(internalBo.template map<T*>()),
            assocIPCore(xrt::ip(device, pDevUUID, pCUName)),//Using xrt::kernel/getGroupId after this point leads to a total bricking of the FPGA card!!
            bufAdr(internalBo.address()),
            logger(Logger::getLogger()) {
            shapePacked[0] = batchSize;
            FINN_LOG(logger, loglevel::info) << "[DeviceBuffer] "
                << "New Device Buffer of size " << mapSize * sizeof(T) << "bytes with group id " << 0 << "\n";
            FINN_LOG(logger, loglevel::info) << "[DeviceBuffer] "
                << "Initializing DeviceBuffer " << name << " (SHAPE PACKED: " << FinnUtils::shapeToString(pShapePacked) << " inputs of the given shape, MAP SIZE: " << mapSize << ")\n";
            std::fill(map, map + mapSize, 0);
        }

        /**
         * @brief Construct a new Device Buffer object (Move constructor)
         *
         * @param buf
         */
        DeviceBuffer(DeviceBuffer&& buf) noexcept
            : name(std::move(buf.name)),
            shapePacked(std::move(buf.shapePacked)),
            mapSize(buf.mapSize),
            internalBo(std::move(buf.internalBo)),
            assocIPCore(std::move(buf.assocIPCore)),
            map(std::move(buf.map)),
            bufAdr(internalBo.address()),
            logger(Logger::getLogger()) {}

        /**
         * @brief Construct a new Device Buffer object (Deleted copy constructor)
         *
         * @param buf
         */
        DeviceBuffer(const DeviceBuffer& buf) noexcept = delete;

        /**
         * @brief Destroy the Device Buffer object
         *
         */
        virtual ~DeviceBuffer() { FINN_LOG(logger, loglevel::info) << "[DeviceBuffer] Destructing DeviceBuffer " << name << "\n"; };

        /**
         * @brief Deleted move assignment operator
         *
         * @param buf
         * @return DeviceBuffer&
         */
        DeviceBuffer& operator=(DeviceBuffer&& buf) = delete;

        /**
         * @brief Deleted copy assignment operator
         *
         * @param buf
         * @return DeviceBuffer&
         */
        DeviceBuffer& operator=(const DeviceBuffer& buf) = delete;

        /**
         * @brief Returns a specific size parameter of DeviceBuffer. Size parameter selected with @see SIZE_SPECIFIER
         *
         * @param ss @see SIZE_SPECIFIER
         * @return size_t
         */
        virtual size_t size(SIZE_SPECIFIER ss) = 0;

        /**
         * @brief Get the name of the device buffer
         *
         * @return std::string&
         */
        virtual std::string& getName() { return name; }

        /**
         * @brief Get the Packed Shape object
         *
         * @return shape_t&
         */
        virtual shape_t& getPackedShape() { return shapePacked; }

<<<<<<< HEAD
        /**
         * @brief Run the associated kernel
         *
         * @return true Success
         * @return false Fail
         */
        virtual bool run() = 0;

        virtual bool wait() {
            busyWait();
            return true;
        };

         protected:
=======
    protected:
>>>>>>> b8b1d5b3
        /**
         * @brief Returns a device prefix for logging
         *
         * @return std::string
         */
        virtual std::string loggerPrefix() { return "[" + finnBoost::typeindex::type_id<decltype(this)>().pretty_name() + " - " + name + "] "; }

        /**
         * @brief Synchronizes the Buffer data to the data on the FPGA
         *
         * @param bytes
         */
        virtual void sync(std::size_t bytes) = 0;

        void execute(const uint32_t repetitions = 1) {
            // writes the buffer adress
            constexpr uint32_t offset_buf = 0x10;
            constexpr uint32_t offset_rep = 0x1C;

            // If repetition number is the same as for the last call, then nothing has to be written before starting the Kernel
            if (repetitions == oldRepetitions) {
                assocIPCore.write_register(CSR_OFFSET, IP_START);
                return;
            }
            oldRepetitions = repetitions;

            assocIPCore.write_register(offset_buf, bufAdr);
            assocIPCore.write_register(offset_buf + 4, bufAdr >> 32);

            // writes the repetitions
            assocIPCore.write_register(offset_rep, repetitions);

            // Start inference
            assocIPCore.write_register(CSR_OFFSET, IP_START);
        }
    };

    /**
     * @brief @ref SyncDeviceInputBuffer
     *
     * @tparam T
     */
    template<typename T>
    class SyncDeviceInputBuffer;
    /**
     * @brief @ref AsyncDeviceInputBuffer
     *
     * @tparam T
     */
    template<typename T>
    class AsyncDeviceInputBuffer;

    /**
     * @brief Abstract base class that defines interfaces that need to be fulfilled by the DeviceInputBuffers
     *
     * @tparam T
     */
    template<typename T>
    class DeviceInputBuffer : public DeviceBuffer<T> {
    protected:
        /**
         * @brief Specifies if DeviceBuffer is input or output buffer
         *
         */
        const IO ioMode = IO::INPUT;

    public:
        /**
         * @brief Construct a new Device Input Buffer object
         *
         * @param pName Name for indentification
         * @param device XRT device
         * @param pAssociatedKernel XRT kernel
         * @param pShapePacked packed shape of input
         */
        DeviceInputBuffer(const std::string& pCUName, xrt::device& device, xrt::uuid& pDevUUID, const shapePacked_t& pShapePacked, unsigned int batchSize = 1) : DeviceBuffer<T>(pCUName, device, pDevUUID, pShapePacked, batchSize) {};

        /**
         * @brief Store the given vector of data in the FPGA mem map
         * @attention This function is NOT THREAD SAFE!
         *
         * @param data
         * @return true
         * @return false
         */
        virtual bool store(std::span<const T> data) = 0;

    protected:
        /**
         * @brief Sync data from the map to the device.
         *
         */
        void sync(std::size_t bytes) override { this->internalBo.sync(XCL_BO_SYNC_BO_TO_DEVICE, bytes, 0); }

    private:
        template<typename InputIt>
        static bool storeImpl(InputIt first, InputIt last) {
            FinnUtils::logAndError<std::runtime_error>("Base Implementation called! This should not happen.");
            return false;
        }

#ifdef UNITTEST
    public:
        Finn::vector<T> testGetMap() {
            Finn::vector<T> temp;
            for (size_t i = 0; i < FinnUtils::shapeToElements(this->shapePacked); i++) {
                temp.push_back(this->map[i]);
            }
            return temp;
        }
        void testSyncBackFromDevice() { this->internalBo.sync(XCL_BO_SYNC_BO_FROM_DEVICE); }
        xrt::bo& testGetInternalBO() { return this->internalBo; }
#endif
    };


    /**
     * @brief Abstract base class that defines interfaces that need to be fulfilled by the DeviceOutputBuffers
     *
     * @tparam T
     */
    template<typename T>
    class DeviceOutputBuffer : public DeviceBuffer<T> {
    protected:
        /**
         * @brief Specifies IO mode of buffer
         *
         */
        const IO ioMode = IO::OUTPUT;
        /**
         * @brief Data storage until data is requested by user
         *
         */
        Finn::vector<T> longTermStorage;
        /**
         * @brief Timeout for kernels
         *
         */
        unsigned int msExecuteTimeout = 1000;

    public:
        /**
         * @brief Construct a new Device Output Buffer object
         *
         * @param pName Name for indentification
         * @param device XRT device
         * @param pAssociatedKernel XRT kernel
         * @param pShapePacked packed shape of input
         */
        DeviceOutputBuffer(const std::string& pCUName, xrt::device& device, xrt::uuid& pDevUUID, const shapePacked_t& pShapePacked, unsigned int batchSize = 1) : DeviceBuffer<T>(pCUName, device, pDevUUID, pShapePacked, batchSize) {};

        /**
         * @brief Return stored data from storage
         *
         * @return Finn::vector<T>
         */
        virtual Finn::vector<T> getData() = 0;
        /**
         * @brief Sync data from the FPGA back to the host
         *
         */
        virtual bool read() = 0;

    protected:
        /**
         * @brief Sync data from the FPGA into the memory map
         *
         * @return * void
         */
        void sync(std::size_t bytes) override { this->internalBo.sync(XCL_BO_SYNC_BO_FROM_DEVICE, bytes, 0); }

#ifdef UNITTEST
    public:
        std::vector<T> testGetMap() {
            std::vector<T> temp;
            for (size_t i = 0; i < FinnUtils::shapeToElements(this->shapePacked); ++i) {
                temp.push_back(this->map[i]);
            }
            return temp;
        }

        template<typename IteratorType>
        void testSetMap(IteratorType first, IteratorType last) {
            if (std::distance(first, last) > this->mapSize) {
                FinnUtils::logAndError<std::length_error>("Error setting test map. Sizes dont match");
            }
            for (unsigned int i = 0; i < std::distance(first, last); ++i) {
                this->map[i] = first[i];
            }
        }

        void testSetMap(const std::vector<T>& data) { testSetMap(data.begin(), data.end()); }

        void testSetMap(const Finn::vector<T>& data) { testSetMap(data.begin(), data.end()); }

        unsigned int testGetLongTermStorageSize() const { return longTermStorage.size(); }
        xrt::bo& testGetInternalBO() { return this->interalBo; }
        Finn::vector<T>& testGetLTS() { return longTermStorage; }
#endif
    };
}  // namespace Finn

#endif  // DEVICEBUFFER<|MERGE_RESOLUTION|>--- conflicted
+++ resolved
@@ -85,7 +85,6 @@
          */
         logger_type& logger;
 
-<<<<<<< HEAD
         void busyWait() {
             // Wait until the IP is DONE
             uint32_t axi_ctrl = 0;
@@ -96,13 +95,6 @@
 
          private:
         unsigned int getGroupId(const xrt::device& device, const xrt::uuid& uuid, const std::string& computeUnit) { return xrt::kernel(device, uuid, computeUnit).group_id(0); }
-=======
-    private:
-        unsigned int getGroupId(const xrt::device& device, const xrt::uuid& uuid, const std::string& computeUnit) {
-            return xrt::kernel(device, uuid, computeUnit).group_id(0);
-
-        }
->>>>>>> b8b1d5b3
 
         /**
          * @brief Used for deciding if execute needs to write data registers or not
@@ -202,7 +194,6 @@
          */
         virtual shape_t& getPackedShape() { return shapePacked; }
 
-<<<<<<< HEAD
         /**
          * @brief Run the associated kernel
          *
@@ -217,9 +208,6 @@
         };
 
          protected:
-=======
-    protected:
->>>>>>> b8b1d5b3
         /**
          * @brief Returns a device prefix for logging
          *
